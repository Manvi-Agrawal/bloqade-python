<<<<<<< HEAD
from ..builder import RydbergBuilder, HyperfineBuilder


class Lattice:
    def apply(self, seq):
        """apply a sequence to the lattice."""
        from ..task import Program

        return Program(self, seq)

    @property
    def rydberg(self) -> RydbergBuilder:
        """start building pulses for Rydberg coupling

        ### Example

        ```python-repl
        >>> lattice.Square(3).rydberg.detuning.glob.apply(Linear(start=1.0, stop="x", duration=3.0))
        ```
        """
        return RydbergBuilder(self)

    @property
    def hyperfine(self) -> HyperfineBuilder:
        """start building pulses for hyperfine coupling

        ### Example

        >>> lattice.Square(3).hyperfine.detuning.glob.apply(Linear(start=1.0, stop="x", duration=3.0))
        """
        return HyperfineBuilder(self)
=======
from ..builder import RydbergBuilder, HyperfineBuilder, BuildStart
from numpy.typing import NDArray
from typing import List, Generator
import numpy as np
import matplotlib.pyplot as plt


class Lattice(BuildStart):
    def enumerate(self) -> Generator[NDArray, None, None]:
        """enumerate all positions in the lattice."""
        raise NotImplementedError

    def figure(self) -> plt.Figure:
        """plot the lattice."""
        raise NotImplementedError
    
    def plot(self, ax: plt.Axes) -> plt.Axes:
        """plot the lattice on the given axes."""
        raise NotImplementedError

    def show(self) -> None:
        """show the lattice."""
        self.figure().show()
>>>>>>> 4e2fc0dd
<|MERGE_RESOLUTION|>--- conflicted
+++ resolved
@@ -1,36 +1,3 @@
-<<<<<<< HEAD
-from ..builder import RydbergBuilder, HyperfineBuilder
-
-
-class Lattice:
-    def apply(self, seq):
-        """apply a sequence to the lattice."""
-        from ..task import Program
-
-        return Program(self, seq)
-
-    @property
-    def rydberg(self) -> RydbergBuilder:
-        """start building pulses for Rydberg coupling
-
-        ### Example
-
-        ```python-repl
-        >>> lattice.Square(3).rydberg.detuning.glob.apply(Linear(start=1.0, stop="x", duration=3.0))
-        ```
-        """
-        return RydbergBuilder(self)
-
-    @property
-    def hyperfine(self) -> HyperfineBuilder:
-        """start building pulses for hyperfine coupling
-
-        ### Example
-
-        >>> lattice.Square(3).hyperfine.detuning.glob.apply(Linear(start=1.0, stop="x", duration=3.0))
-        """
-        return HyperfineBuilder(self)
-=======
 from ..builder import RydbergBuilder, HyperfineBuilder, BuildStart
 from numpy.typing import NDArray
 from typing import List, Generator
@@ -53,5 +20,4 @@
 
     def show(self) -> None:
         """show the lattice."""
-        self.figure().show()
->>>>>>> 4e2fc0dd
+        self.figure().show()